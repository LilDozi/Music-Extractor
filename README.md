--- conflicted
+++ resolved
@@ -5,10 +5,7 @@
 ## Requirements
 - Python 3.10+
 - `ffmpeg` installed and available on the system PATH
-<<<<<<< HEAD
 - Install Python dependencies with `pip install -r requirements.txt`
-=======
->>>>>>> 40cd5d46
 
 ## Usage
 Run the script specifying an input video file and the desired output audio file.
@@ -22,15 +19,10 @@
 Example with explicit codec:
 ```bash
 python extract_audio.py input.mov output.ogg --codec vorbis
-<<<<<<< HEAD
-```
 
 ## Graphical Interface
 
 Run `python music_extractor_gui.py` for a minimal desktop interface. Use the
 buttons to pick input files and an output folder, choose the output format, and
 click **Run Extraction** to process each file. Progress messages will appear in
-the log window.
-=======
-```
->>>>>>> 40cd5d46
+the log window.